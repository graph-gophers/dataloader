// +build !go1.9

package dataloader

import (
	"context"
	"sync"
)

// InMemoryCache is an in memory implementation of Cache interface.
// this simple implementation is well suited for
// a "per-request" dataloader (i.e. one that only lives
// for the life of an http request) but it not well suited
// for long lived cached items.
type InMemoryCache struct {
	items map[string]Thunk
	mu    sync.RWMutex
}

// NewCache constructs a new InMemoryCache
func NewCache() *InMemoryCache {
	items := make(map[interface{}]Thunk)
	return &InMemoryCache{
		items: items,
	}
}

// Set sets the `value` at `key` in the cache
func (c *InMemoryCache) Set(_ context.Context, key Key, value Thunk) {
	c.mu.Lock()
	c.items[key.String()] = value
	c.mu.Unlock()
}

// Get gets the value at `key` if it exsits, returns value (or nil) and bool
// indicating of value was found
func (c *InMemoryCache) Get(_ context.Context, key Key) (Thunk, bool) {
	c.mu.RLock()
	defer c.mu.RUnlock()

	item, found := c.items[key.String()]
	if !found {
		return nil, false
	}

	return item, true
}

// Delete deletes item at `key` from cache
<<<<<<< HEAD
func (c *InMemoryCache) Delete(_ context.Context, key Key) bool {
	if _, found := c.Get(key); found {
=======
func (c *InMemoryCache) Delete(ctx context.Context, key interface{}) bool {
	if _, found := c.Get(ctx, key); found {
>>>>>>> 21af3a9d
		c.mu.Lock()
		defer c.mu.Unlock()
		delete(c.items, key.String())
		return true
	}
	return false
}

// Clear clears the entire cache
func (c *InMemoryCache) Clear() {
	c.mu.Lock()
	c.items = map[string]Thunk{}
	c.mu.Unlock()
}<|MERGE_RESOLUTION|>--- conflicted
+++ resolved
@@ -47,13 +47,8 @@
 }
 
 // Delete deletes item at `key` from cache
-<<<<<<< HEAD
-func (c *InMemoryCache) Delete(_ context.Context, key Key) bool {
-	if _, found := c.Get(key); found {
-=======
-func (c *InMemoryCache) Delete(ctx context.Context, key interface{}) bool {
+func (c *InMemoryCache) Delete(ctx context.Context, key Key) bool {
 	if _, found := c.Get(ctx, key); found {
->>>>>>> 21af3a9d
 		c.mu.Lock()
 		defer c.mu.Unlock()
 		delete(c.items, key.String())
